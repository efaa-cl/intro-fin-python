--- conflicted
+++ resolved
@@ -89,13 +89,8 @@
    "execution_count": 3,
    "metadata": {
     "ExecuteTime": {
-<<<<<<< HEAD
      "end_time": "2021-08-14T12:55:59.048696Z",
      "start_time": "2021-08-14T12:55:59.042331Z"
-=======
-     "end_time": "2021-08-04T23:53:42.087238Z",
-     "start_time": "2021-08-04T23:53:42.079003Z"
->>>>>>> 6532f429
     }
    },
    "outputs": [
@@ -212,13 +207,8 @@
    "execution_count": 5,
    "metadata": {
     "ExecuteTime": {
-<<<<<<< HEAD
      "end_time": "2021-08-14T12:55:59.073861Z",
      "start_time": "2021-08-14T12:55:59.067788Z"
-=======
-     "end_time": "2021-08-04T23:57:28.434796Z",
-     "start_time": "2021-08-04T23:57:28.430556Z"
->>>>>>> 6532f429
     }
    },
    "outputs": [
@@ -263,13 +253,8 @@
    "execution_count": 8,
    "metadata": {
     "ExecuteTime": {
-<<<<<<< HEAD
      "end_time": "2021-08-14T12:55:59.084450Z",
      "start_time": "2021-08-14T12:55:59.077048Z"
-=======
-     "end_time": "2021-08-05T00:03:19.839626Z",
-     "start_time": "2021-08-05T00:03:19.834023Z"
->>>>>>> 6532f429
     }
    },
    "outputs": [
@@ -343,13 +328,8 @@
    "execution_count": 13,
    "metadata": {
     "ExecuteTime": {
-<<<<<<< HEAD
      "end_time": "2021-08-14T12:55:59.105004Z",
      "start_time": "2021-08-14T12:55:59.087862Z"
-=======
-     "end_time": "2021-08-05T00:13:07.662302Z",
-     "start_time": "2021-08-05T00:13:07.652254Z"
->>>>>>> 6532f429
     }
    },
    "outputs": [
@@ -395,13 +375,8 @@
    "execution_count": 14,
    "metadata": {
     "ExecuteTime": {
-<<<<<<< HEAD
      "end_time": "2021-08-14T12:55:59.113423Z",
      "start_time": "2021-08-14T12:55:59.107884Z"
-=======
-     "end_time": "2021-08-05T00:13:09.346745Z",
-     "start_time": "2021-08-05T00:13:09.340104Z"
->>>>>>> 6532f429
     }
    },
    "outputs": [
@@ -444,13 +419,8 @@
    "execution_count": 15,
    "metadata": {
     "ExecuteTime": {
-<<<<<<< HEAD
      "end_time": "2021-08-14T12:56:00.287695Z",
      "start_time": "2021-08-14T12:56:00.264019Z"
-=======
-     "end_time": "2021-08-05T00:13:11.724979Z",
-     "start_time": "2021-08-05T00:13:11.711516Z"
->>>>>>> 6532f429
     },
     "scrolled": true
    },
@@ -750,13 +720,8 @@
    "execution_count": 7,
    "metadata": {
     "ExecuteTime": {
-<<<<<<< HEAD
      "end_time": "2021-08-14T12:56:00.298622Z",
      "start_time": "2021-08-14T12:56:00.291290Z"
-=======
-     "end_time": "2021-08-11T22:17:30.795404Z",
-     "start_time": "2021-08-11T22:17:30.789701Z"
->>>>>>> 6532f429
     }
    },
    "outputs": [
@@ -796,13 +761,8 @@
    "execution_count": 23,
    "metadata": {
     "ExecuteTime": {
-<<<<<<< HEAD
      "end_time": "2021-08-14T12:56:00.310224Z",
      "start_time": "2021-08-14T12:56:00.302687Z"
-=======
-     "end_time": "2021-08-05T00:22:22.014369Z",
-     "start_time": "2021-08-05T00:22:22.007868Z"
->>>>>>> 6532f429
     }
    },
    "outputs": [
@@ -844,13 +804,8 @@
    "execution_count": 30,
    "metadata": {
     "ExecuteTime": {
-<<<<<<< HEAD
      "end_time": "2021-08-14T12:56:00.573750Z",
      "start_time": "2021-08-14T12:56:00.569446Z"
-=======
-     "end_time": "2021-08-05T00:26:34.523183Z",
-     "start_time": "2021-08-05T00:26:34.518799Z"
->>>>>>> 6532f429
     }
    },
    "outputs": [
@@ -881,13 +836,8 @@
    "execution_count": 32,
    "metadata": {
     "ExecuteTime": {
-<<<<<<< HEAD
      "end_time": "2021-08-14T12:56:00.580731Z",
      "start_time": "2021-08-14T12:56:00.576539Z"
-=======
-     "end_time": "2021-08-05T00:28:26.342554Z",
-     "start_time": "2021-08-05T00:28:26.337838Z"
->>>>>>> 6532f429
     }
    },
    "outputs": [
@@ -917,13 +867,8 @@
    "execution_count": 33,
    "metadata": {
     "ExecuteTime": {
-<<<<<<< HEAD
      "end_time": "2021-08-14T12:56:00.588870Z",
      "start_time": "2021-08-14T12:56:00.582732Z"
-=======
-     "end_time": "2021-08-05T00:30:02.636249Z",
-     "start_time": "2021-08-05T00:30:02.602549Z"
->>>>>>> 6532f429
     }
    },
    "outputs": [
@@ -994,13 +939,8 @@
    "execution_count": 36,
    "metadata": {
     "ExecuteTime": {
-<<<<<<< HEAD
      "end_time": "2021-08-14T12:56:00.596093Z",
      "start_time": "2021-08-14T12:56:00.591050Z"
-=======
-     "end_time": "2021-08-05T00:35:51.931112Z",
-     "start_time": "2021-08-05T00:35:51.925889Z"
->>>>>>> 6532f429
     }
    },
    "outputs": [
@@ -1075,13 +1015,8 @@
    "execution_count": 37,
    "metadata": {
     "ExecuteTime": {
-<<<<<<< HEAD
      "end_time": "2021-08-14T12:56:00.604419Z",
      "start_time": "2021-08-14T12:56:00.600000Z"
-=======
-     "end_time": "2021-08-05T00:35:55.001024Z",
-     "start_time": "2021-08-05T00:35:54.997725Z"
->>>>>>> 6532f429
     }
    },
    "outputs": [],
@@ -1094,13 +1029,8 @@
    "execution_count": 38,
    "metadata": {
     "ExecuteTime": {
-<<<<<<< HEAD
      "end_time": "2021-08-14T12:56:00.612367Z",
      "start_time": "2021-08-14T12:56:00.607452Z"
-=======
-     "end_time": "2021-08-05T00:35:55.876511Z",
-     "start_time": "2021-08-05T00:35:55.871962Z"
->>>>>>> 6532f429
     }
    },
    "outputs": [
@@ -1130,13 +1060,8 @@
    "execution_count": 39,
    "metadata": {
     "ExecuteTime": {
-<<<<<<< HEAD
      "end_time": "2021-08-14T12:56:00.621062Z",
      "start_time": "2021-08-14T12:56:00.615528Z"
-=======
-     "end_time": "2021-08-05T00:37:36.332834Z",
-     "start_time": "2021-08-05T00:37:36.327739Z"
->>>>>>> 6532f429
     }
    },
    "outputs": [
@@ -1178,19 +1103,11 @@
   },
   {
    "cell_type": "code",
-<<<<<<< HEAD
    "execution_count": 17,
    "metadata": {
     "ExecuteTime": {
      "end_time": "2021-08-14T12:56:01.287782Z",
      "start_time": "2021-08-14T12:56:00.622927Z"
-=======
-   "execution_count": 1,
-   "metadata": {
-    "ExecuteTime": {
-     "end_time": "2021-08-11T22:10:30.699952Z",
-     "start_time": "2021-08-11T22:10:30.277137Z"
->>>>>>> 6532f429
     }
    },
    "outputs": [],
@@ -1207,19 +1124,11 @@
   },
   {
    "cell_type": "code",
-<<<<<<< HEAD
    "execution_count": 18,
    "metadata": {
     "ExecuteTime": {
      "end_time": "2021-08-14T12:56:01.355561Z",
      "start_time": "2021-08-14T12:56:01.291074Z"
-=======
-   "execution_count": 9,
-   "metadata": {
-    "ExecuteTime": {
-     "end_time": "2021-08-11T22:18:22.127455Z",
-     "start_time": "2021-08-11T22:18:22.116365Z"
->>>>>>> 6532f429
     }
    },
    "outputs": [],
@@ -1239,7 +1148,6 @@
   },
   {
    "cell_type": "code",
-<<<<<<< HEAD
    "execution_count": 19,
    "metadata": {
     "ExecuteTime": {
@@ -1276,43 +1184,6 @@
     "ExecuteTime": {
      "end_time": "2021-08-14T12:56:01.412142Z",
      "start_time": "2021-08-14T12:56:01.373522Z"
-=======
-   "execution_count": 10,
-   "metadata": {
-    "ExecuteTime": {
-     "end_time": "2021-08-11T22:18:40.092719Z",
-     "start_time": "2021-08-11T22:18:40.084323Z"
-    }
-   },
-   "outputs": [
-    {
-     "data": {
-      "text/plain": [
-       "numero                int64\n",
-       "fecha                object\n",
-       "interes             float64\n",
-       "amortizacion        float64\n",
-       "flujo               float64\n",
-       "capital_insoluto    float64\n",
-       "dtype: object"
-      ]
-     },
-     "execution_count": 10,
-     "metadata": {},
-     "output_type": "execute_result"
-    }
-   ],
-   "source": [
-    "df_tabla.dtypes"
-   ]
-  },
-  {
-   "cell_type": "code",
-   "execution_count": 11,
-   "metadata": {
-    "ExecuteTime": {
-     "end_time": "2021-08-11T22:18:58.752738Z",
-     "start_time": "2021-08-11T22:18:58.726420Z"
     }
    },
    "outputs": [
@@ -1463,623 +1334,6 @@
        "      <td>1.0</td>\n",
        "      <td>100.0</td>\n",
        "    </tr>\n",
-       "    <tr>\n",
-       "      <th>13</th>\n",
-       "      <td>13</td>\n",
-       "      <td>01-09-21</td>\n",
-       "      <td>1.0</td>\n",
-       "      <td>0.0</td>\n",
-       "      <td>1.0</td>\n",
-       "      <td>100.0</td>\n",
-       "    </tr>\n",
-       "    <tr>\n",
-       "      <th>14</th>\n",
-       "      <td>14</td>\n",
-       "      <td>01-03-22</td>\n",
-       "      <td>1.0</td>\n",
-       "      <td>0.0</td>\n",
-       "      <td>1.0</td>\n",
-       "      <td>100.0</td>\n",
-       "    </tr>\n",
-       "    <tr>\n",
-       "      <th>15</th>\n",
-       "      <td>15</td>\n",
-       "      <td>01-09-22</td>\n",
-       "      <td>1.0</td>\n",
-       "      <td>0.0</td>\n",
-       "      <td>1.0</td>\n",
-       "      <td>100.0</td>\n",
-       "    </tr>\n",
-       "    <tr>\n",
-       "      <th>16</th>\n",
-       "      <td>16</td>\n",
-       "      <td>01-03-23</td>\n",
-       "      <td>1.0</td>\n",
-       "      <td>0.0</td>\n",
-       "      <td>1.0</td>\n",
-       "      <td>100.0</td>\n",
-       "    </tr>\n",
-       "    <tr>\n",
-       "      <th>17</th>\n",
-       "      <td>17</td>\n",
-       "      <td>01-09-23</td>\n",
-       "      <td>1.0</td>\n",
-       "      <td>0.0</td>\n",
-       "      <td>1.0</td>\n",
-       "      <td>100.0</td>\n",
-       "    </tr>\n",
-       "    <tr>\n",
-       "      <th>18</th>\n",
-       "      <td>18</td>\n",
-       "      <td>01-03-24</td>\n",
-       "      <td>1.0</td>\n",
-       "      <td>0.0</td>\n",
-       "      <td>1.0</td>\n",
-       "      <td>100.0</td>\n",
-       "    </tr>\n",
-       "    <tr>\n",
-       "      <th>19</th>\n",
-       "      <td>19</td>\n",
-       "      <td>01-09-24</td>\n",
-       "      <td>1.0</td>\n",
-       "      <td>0.0</td>\n",
-       "      <td>1.0</td>\n",
-       "      <td>100.0</td>\n",
-       "    </tr>\n",
-       "    <tr>\n",
-       "      <th>20</th>\n",
-       "      <td>20</td>\n",
-       "      <td>01-03-25</td>\n",
-       "      <td>1.0</td>\n",
-       "      <td>0.0</td>\n",
-       "      <td>1.0</td>\n",
-       "      <td>100.0</td>\n",
-       "    </tr>\n",
-       "    <tr>\n",
-       "      <th>21</th>\n",
-       "      <td>21</td>\n",
-       "      <td>01-09-25</td>\n",
-       "      <td>1.0</td>\n",
-       "      <td>0.0</td>\n",
-       "      <td>1.0</td>\n",
-       "      <td>100.0</td>\n",
-       "    </tr>\n",
-       "    <tr>\n",
-       "      <th>22</th>\n",
-       "      <td>22</td>\n",
-       "      <td>01-03-26</td>\n",
-       "      <td>1.0</td>\n",
-       "      <td>0.0</td>\n",
-       "      <td>1.0</td>\n",
-       "      <td>100.0</td>\n",
-       "    </tr>\n",
-       "    <tr>\n",
-       "      <th>23</th>\n",
-       "      <td>23</td>\n",
-       "      <td>01-09-26</td>\n",
-       "      <td>1.0</td>\n",
-       "      <td>0.0</td>\n",
-       "      <td>1.0</td>\n",
-       "      <td>100.0</td>\n",
-       "    </tr>\n",
-       "    <tr>\n",
-       "      <th>24</th>\n",
-       "      <td>24</td>\n",
-       "      <td>01-03-27</td>\n",
-       "      <td>1.0</td>\n",
-       "      <td>0.0</td>\n",
-       "      <td>1.0</td>\n",
-       "      <td>100.0</td>\n",
-       "    </tr>\n",
-       "    <tr>\n",
-       "      <th>25</th>\n",
-       "      <td>25</td>\n",
-       "      <td>01-09-27</td>\n",
-       "      <td>1.0</td>\n",
-       "      <td>0.0</td>\n",
-       "      <td>1.0</td>\n",
-       "      <td>100.0</td>\n",
-       "    </tr>\n",
-       "    <tr>\n",
-       "      <th>26</th>\n",
-       "      <td>26</td>\n",
-       "      <td>01-03-28</td>\n",
-       "      <td>1.0</td>\n",
-       "      <td>0.0</td>\n",
-       "      <td>1.0</td>\n",
-       "      <td>100.0</td>\n",
-       "    </tr>\n",
-       "    <tr>\n",
-       "      <th>27</th>\n",
-       "      <td>27</td>\n",
-       "      <td>01-09-28</td>\n",
-       "      <td>1.0</td>\n",
-       "      <td>0.0</td>\n",
-       "      <td>1.0</td>\n",
-       "      <td>100.0</td>\n",
-       "    </tr>\n",
-       "    <tr>\n",
-       "      <th>28</th>\n",
-       "      <td>28</td>\n",
-       "      <td>01-03-29</td>\n",
-       "      <td>1.0</td>\n",
-       "      <td>0.0</td>\n",
-       "      <td>1.0</td>\n",
-       "      <td>100.0</td>\n",
-       "    </tr>\n",
-       "    <tr>\n",
-       "      <th>29</th>\n",
-       "      <td>29</td>\n",
-       "      <td>01-09-29</td>\n",
-       "      <td>1.0</td>\n",
-       "      <td>0.0</td>\n",
-       "      <td>1.0</td>\n",
-       "      <td>100.0</td>\n",
-       "    </tr>\n",
-       "    <tr>\n",
-       "      <th>30</th>\n",
-       "      <td>30</td>\n",
-       "      <td>01-03-30</td>\n",
-       "      <td>1.0</td>\n",
-       "      <td>0.0</td>\n",
-       "      <td>1.0</td>\n",
-       "      <td>100.0</td>\n",
-       "    </tr>\n",
-       "    <tr>\n",
-       "      <th>31</th>\n",
-       "      <td>31</td>\n",
-       "      <td>01-09-30</td>\n",
-       "      <td>1.0</td>\n",
-       "      <td>0.0</td>\n",
-       "      <td>1.0</td>\n",
-       "      <td>100.0</td>\n",
-       "    </tr>\n",
-       "    <tr>\n",
-       "      <th>32</th>\n",
-       "      <td>32</td>\n",
-       "      <td>01-03-31</td>\n",
-       "      <td>1.0</td>\n",
-       "      <td>0.0</td>\n",
-       "      <td>1.0</td>\n",
-       "      <td>100.0</td>\n",
-       "    </tr>\n",
-       "    <tr>\n",
-       "      <th>33</th>\n",
-       "      <td>33</td>\n",
-       "      <td>01-09-31</td>\n",
-       "      <td>1.0</td>\n",
-       "      <td>0.0</td>\n",
-       "      <td>1.0</td>\n",
-       "      <td>100.0</td>\n",
-       "    </tr>\n",
-       "    <tr>\n",
-       "      <th>34</th>\n",
-       "      <td>34</td>\n",
-       "      <td>01-03-32</td>\n",
-       "      <td>1.0</td>\n",
-       "      <td>0.0</td>\n",
-       "      <td>1.0</td>\n",
-       "      <td>100.0</td>\n",
-       "    </tr>\n",
-       "    <tr>\n",
-       "      <th>35</th>\n",
-       "      <td>35</td>\n",
-       "      <td>01-09-32</td>\n",
-       "      <td>1.0</td>\n",
-       "      <td>0.0</td>\n",
-       "      <td>1.0</td>\n",
-       "      <td>100.0</td>\n",
-       "    </tr>\n",
-       "    <tr>\n",
-       "      <th>36</th>\n",
-       "      <td>36</td>\n",
-       "      <td>01-03-33</td>\n",
-       "      <td>1.0</td>\n",
-       "      <td>0.0</td>\n",
-       "      <td>1.0</td>\n",
-       "      <td>100.0</td>\n",
-       "    </tr>\n",
-       "    <tr>\n",
-       "      <th>37</th>\n",
-       "      <td>37</td>\n",
-       "      <td>01-09-33</td>\n",
-       "      <td>1.0</td>\n",
-       "      <td>0.0</td>\n",
-       "      <td>1.0</td>\n",
-       "      <td>100.0</td>\n",
-       "    </tr>\n",
-       "    <tr>\n",
-       "      <th>38</th>\n",
-       "      <td>38</td>\n",
-       "      <td>01-03-34</td>\n",
-       "      <td>1.0</td>\n",
-       "      <td>0.0</td>\n",
-       "      <td>1.0</td>\n",
-       "      <td>100.0</td>\n",
-       "    </tr>\n",
-       "    <tr>\n",
-       "      <th>39</th>\n",
-       "      <td>39</td>\n",
-       "      <td>01-09-34</td>\n",
-       "      <td>1.0</td>\n",
-       "      <td>0.0</td>\n",
-       "      <td>1.0</td>\n",
-       "      <td>100.0</td>\n",
-       "    </tr>\n",
-       "    <tr>\n",
-       "      <th>40</th>\n",
-       "      <td>40</td>\n",
-       "      <td>01-03-35</td>\n",
-       "      <td>1.0</td>\n",
-       "      <td>100.0</td>\n",
-       "      <td>101.0</td>\n",
-       "      <td>0.0</td>\n",
-       "    </tr>\n",
-       "  </tbody>\n",
-       "</table>\n",
-       "</div>"
-      ],
-      "text/plain": [
-       "    numero     fecha  interes  amortizacion  flujo  capital_insoluto\n",
-       "0        0  01-03-15      0.0           0.0    0.0             100.0\n",
-       "1        1  01-09-15      1.0           0.0    1.0             100.0\n",
-       "2        2  01-03-16      1.0           0.0    1.0             100.0\n",
-       "3        3  01-09-16      1.0           0.0    1.0             100.0\n",
-       "4        4  01-03-17      1.0           0.0    1.0             100.0\n",
-       "5        5  01-09-17      1.0           0.0    1.0             100.0\n",
-       "6        6  01-03-18      1.0           0.0    1.0             100.0\n",
-       "7        7  01-09-18      1.0           0.0    1.0             100.0\n",
-       "8        8  01-03-19      1.0           0.0    1.0             100.0\n",
-       "9        9  01-09-19      1.0           0.0    1.0             100.0\n",
-       "10      10  01-03-20      1.0           0.0    1.0             100.0\n",
-       "11      11  01-09-20      1.0           0.0    1.0             100.0\n",
-       "12      12  01-03-21      1.0           0.0    1.0             100.0\n",
-       "13      13  01-09-21      1.0           0.0    1.0             100.0\n",
-       "14      14  01-03-22      1.0           0.0    1.0             100.0\n",
-       "15      15  01-09-22      1.0           0.0    1.0             100.0\n",
-       "16      16  01-03-23      1.0           0.0    1.0             100.0\n",
-       "17      17  01-09-23      1.0           0.0    1.0             100.0\n",
-       "18      18  01-03-24      1.0           0.0    1.0             100.0\n",
-       "19      19  01-09-24      1.0           0.0    1.0             100.0\n",
-       "20      20  01-03-25      1.0           0.0    1.0             100.0\n",
-       "21      21  01-09-25      1.0           0.0    1.0             100.0\n",
-       "22      22  01-03-26      1.0           0.0    1.0             100.0\n",
-       "23      23  01-09-26      1.0           0.0    1.0             100.0\n",
-       "24      24  01-03-27      1.0           0.0    1.0             100.0\n",
-       "25      25  01-09-27      1.0           0.0    1.0             100.0\n",
-       "26      26  01-03-28      1.0           0.0    1.0             100.0\n",
-       "27      27  01-09-28      1.0           0.0    1.0             100.0\n",
-       "28      28  01-03-29      1.0           0.0    1.0             100.0\n",
-       "29      29  01-09-29      1.0           0.0    1.0             100.0\n",
-       "30      30  01-03-30      1.0           0.0    1.0             100.0\n",
-       "31      31  01-09-30      1.0           0.0    1.0             100.0\n",
-       "32      32  01-03-31      1.0           0.0    1.0             100.0\n",
-       "33      33  01-09-31      1.0           0.0    1.0             100.0\n",
-       "34      34  01-03-32      1.0           0.0    1.0             100.0\n",
-       "35      35  01-09-32      1.0           0.0    1.0             100.0\n",
-       "36      36  01-03-33      1.0           0.0    1.0             100.0\n",
-       "37      37  01-09-33      1.0           0.0    1.0             100.0\n",
-       "38      38  01-03-34      1.0           0.0    1.0             100.0\n",
-       "39      39  01-09-34      1.0           0.0    1.0             100.0\n",
-       "40      40  01-03-35      1.0         100.0  101.0               0.0"
-      ]
-     },
-     "execution_count": 11,
-     "metadata": {},
-     "output_type": "execute_result"
-    }
-   ],
-   "source": [
-    "df_tabla"
-   ]
-  },
-  {
-   "cell_type": "code",
-   "execution_count": 17,
-   "metadata": {
-    "ExecuteTime": {
-     "end_time": "2021-08-11T22:22:15.429178Z",
-     "start_time": "2021-08-11T22:22:15.410030Z"
->>>>>>> 6532f429
-    }
-   },
-   "outputs": [
-    {
-     "data": {
-      "text/html": [
-       "<div>\n",
-       "<style scoped>\n",
-       "    .dataframe tbody tr th:only-of-type {\n",
-       "        vertical-align: middle;\n",
-       "    }\n",
-       "\n",
-       "    .dataframe tbody tr th {\n",
-       "        vertical-align: top;\n",
-       "    }\n",
-       "\n",
-       "    .dataframe thead th {\n",
-       "        text-align: right;\n",
-       "    }\n",
-       "</style>\n",
-       "<table border=\"1\" class=\"dataframe\">\n",
-       "  <thead>\n",
-       "    <tr style=\"text-align: right;\">\n",
-       "      <th></th>\n",
-       "      <th>numero</th>\n",
-       "      <th>fecha</th>\n",
-       "      <th>interes</th>\n",
-       "      <th>amortizacion</th>\n",
-       "      <th>flujo</th>\n",
-       "      <th>capital_insoluto</th>\n",
-       "    </tr>\n",
-       "  </thead>\n",
-       "  <tbody>\n",
-       "    <tr>\n",
-       "      <th>0</th>\n",
-       "      <td>0</td>\n",
-       "      <td>01-03-15</td>\n",
-       "      <td>0.0</td>\n",
-       "      <td>0.0</td>\n",
-       "      <td>0.0</td>\n",
-       "      <td>100.0</td>\n",
-       "    </tr>\n",
-       "    <tr>\n",
-       "      <th>1</th>\n",
-       "      <td>1</td>\n",
-       "      <td>01-09-15</td>\n",
-       "      <td>1.0</td>\n",
-       "      <td>0.0</td>\n",
-       "      <td>1.0</td>\n",
-       "      <td>100.0</td>\n",
-       "    </tr>\n",
-       "    <tr>\n",
-       "      <th>2</th>\n",
-       "      <td>2</td>\n",
-       "      <td>01-03-16</td>\n",
-       "      <td>1.0</td>\n",
-       "      <td>0.0</td>\n",
-       "      <td>1.0</td>\n",
-       "      <td>100.0</td>\n",
-       "    </tr>\n",
-       "    <tr>\n",
-       "      <th>3</th>\n",
-       "      <td>3</td>\n",
-       "      <td>01-09-16</td>\n",
-       "      <td>1.0</td>\n",
-       "      <td>0.0</td>\n",
-       "      <td>1.0</td>\n",
-       "      <td>100.0</td>\n",
-       "    </tr>\n",
-       "    <tr>\n",
-       "      <th>4</th>\n",
-       "      <td>4</td>\n",
-       "      <td>01-03-17</td>\n",
-       "      <td>1.0</td>\n",
-       "      <td>0.0</td>\n",
-       "      <td>1.0</td>\n",
-       "      <td>100.0</td>\n",
-       "    </tr>\n",
-<<<<<<< HEAD
-       "    <tr>\n",
-       "      <th>5</th>\n",
-       "      <td>5</td>\n",
-       "      <td>01-09-17</td>\n",
-       "      <td>1.0</td>\n",
-       "      <td>0.0</td>\n",
-       "      <td>1.0</td>\n",
-       "      <td>100.0</td>\n",
-=======
-       "  </tbody>\n",
-       "</table>\n",
-       "</div>"
-      ],
-      "text/plain": [
-       "   numero     fecha  interes  amortizacion  flujo  capital_insoluto\n",
-       "0       0  01-03-15      0.0           0.0    0.0             100.0\n",
-       "1       1  01-09-15      1.0           0.0    1.0             100.0\n",
-       "2       2  01-03-16      1.0           0.0    1.0             100.0\n",
-       "3       3  01-09-16      1.0           0.0    1.0             100.0\n",
-       "4       4  01-03-17      1.0           0.0    1.0             100.0"
-      ]
-     },
-     "execution_count": 17,
-     "metadata": {},
-     "output_type": "execute_result"
-    }
-   ],
-   "source": [
-    "df_tabla.head() # <DataFrame>.head(n) muestra los primeros n registros."
-   ]
-  },
-  {
-   "cell_type": "markdown",
-   "metadata": {
-    "ExecuteTime": {
-     "end_time": "2021-07-31T14:15:58.350492Z",
-     "start_time": "2021-07-31T14:15:58.331864Z"
-    }
-   },
-   "source": [
-    "La columna `fecha` se importa como un `str` (tipo `obj`). Luego veremos como transformarla en un objeto de tipo `date`."
-   ]
-  },
-  {
-   "cell_type": "code",
-   "execution_count": 29,
-   "metadata": {
-    "ExecuteTime": {
-     "end_time": "2021-07-31T14:20:45.991354Z",
-     "start_time": "2021-07-31T14:20:45.981181Z"
-    }
-   },
-   "outputs": [
-    {
-     "data": {
-      "text/plain": [
-       "numero                int64\n",
-       "fecha                object\n",
-       "interes             float64\n",
-       "amortizacion        float64\n",
-       "flujo               float64\n",
-       "capital_insoluto    float64\n",
-       "dtype: object"
-      ]
-     },
-     "execution_count": 29,
-     "metadata": {},
-     "output_type": "execute_result"
-    }
-   ],
-   "source": [
-    "df_tabla.dtypes"
-   ]
-  },
-  {
-   "cell_type": "markdown",
-   "metadata": {},
-   "source": [
-    "A medida que las vayamos necesitando, veremos muchas más funcionalidades de `pandas`. Para los que quieran avanzar desde ya, recomiendo partir leyendo un tutorial específico como el siguiente: https://www.learndatasci.com/tutorials/python-pandas-tutorial-complete-introduction-for-beginners/"
-   ]
-  },
-  {
-   "cell_type": "markdown",
-   "metadata": {},
-   "source": [
-    "### Leer un Archivo Excel"
-   ]
-  },
-  {
-   "cell_type": "markdown",
-   "metadata": {},
-   "source": [
-    "Muchas veces, la data que se requiere procesar está almacenada en un archivo Excel. Para estos casos, `pandas` suele ser lo más conveniente."
-   ]
-  },
-  {
-   "cell_type": "code",
-   "execution_count": 19,
-   "metadata": {
-    "ExecuteTime": {
-     "end_time": "2021-08-11T22:30:31.424626Z",
-     "start_time": "2021-08-11T22:30:31.394251Z"
-    }
-   },
-   "outputs": [],
-   "source": [
-    "df_tabla_2 = pd.read_excel(\n",
-    "    'data/TablaDesarrolloBtu0200335.xlsx',\n",
-    "    dtype={\n",
-    "        'numero': int,       # Se declara el tipo de los datos en cada columna.\n",
-    "        'interes': float,    # No es imprescindible, pero sí es recomendable.\n",
-    "        'amortizacion': float,\n",
-    "        'flujo': float,\n",
-    "        'capital_insoluto': float,\n",
-    "    })"
-   ]
-  },
-  {
-   "cell_type": "code",
-   "execution_count": 20,
-   "metadata": {
-    "ExecuteTime": {
-     "end_time": "2021-08-11T22:30:39.813907Z",
-     "start_time": "2021-08-11T22:30:39.801388Z"
-    }
-   },
-   "outputs": [
-    {
-     "data": {
-      "text/html": [
-       "<div>\n",
-       "<style scoped>\n",
-       "    .dataframe tbody tr th:only-of-type {\n",
-       "        vertical-align: middle;\n",
-       "    }\n",
-       "\n",
-       "    .dataframe tbody tr th {\n",
-       "        vertical-align: top;\n",
-       "    }\n",
-       "\n",
-       "    .dataframe thead th {\n",
-       "        text-align: right;\n",
-       "    }\n",
-       "</style>\n",
-       "<table border=\"1\" class=\"dataframe\">\n",
-       "  <thead>\n",
-       "    <tr style=\"text-align: right;\">\n",
-       "      <th></th>\n",
-       "      <th>numero</th>\n",
-       "      <th>fecha</th>\n",
-       "      <th>interes</th>\n",
-       "      <th>amortizacion</th>\n",
-       "      <th>flujo</th>\n",
-       "      <th>capital_insoluto</th>\n",
->>>>>>> 6532f429
-       "    </tr>\n",
-       "    <tr>\n",
-       "      <th>6</th>\n",
-       "      <td>6</td>\n",
-       "      <td>01-03-18</td>\n",
-       "      <td>1.0</td>\n",
-       "      <td>0.0</td>\n",
-       "      <td>1.0</td>\n",
-       "      <td>100.0</td>\n",
-       "    </tr>\n",
-       "    <tr>\n",
-       "      <th>7</th>\n",
-       "      <td>7</td>\n",
-       "      <td>01-09-18</td>\n",
-       "      <td>1.0</td>\n",
-       "      <td>0.0</td>\n",
-       "      <td>1.0</td>\n",
-       "      <td>100.0</td>\n",
-       "    </tr>\n",
-       "    <tr>\n",
-       "      <th>8</th>\n",
-       "      <td>8</td>\n",
-       "      <td>01-03-19</td>\n",
-       "      <td>1.0</td>\n",
-       "      <td>0.0</td>\n",
-       "      <td>1.0</td>\n",
-       "      <td>100.0</td>\n",
-       "    </tr>\n",
-       "    <tr>\n",
-       "      <th>9</th>\n",
-       "      <td>9</td>\n",
-       "      <td>01-09-19</td>\n",
-       "      <td>1.0</td>\n",
-       "      <td>0.0</td>\n",
-       "      <td>1.0</td>\n",
-       "      <td>100.0</td>\n",
-       "    </tr>\n",
-       "    <tr>\n",
-       "      <th>10</th>\n",
-       "      <td>10</td>\n",
-       "      <td>01-03-20</td>\n",
-       "      <td>1.0</td>\n",
-       "      <td>0.0</td>\n",
-       "      <td>1.0</td>\n",
-       "      <td>100.0</td>\n",
-       "    </tr>\n",
-       "    <tr>\n",
-       "      <th>11</th>\n",
-       "      <td>11</td>\n",
-       "      <td>01-09-20</td>\n",
-       "      <td>1.0</td>\n",
-       "      <td>0.0</td>\n",
-       "      <td>1.0</td>\n",
-       "      <td>100.0</td>\n",
-       "    </tr>\n",
-       "    <tr>\n",
-       "      <th>12</th>\n",
-       "      <td>12</td>\n",
-       "      <td>01-03-21</td>\n",
-       "      <td>1.0</td>\n",
-       "      <td>0.0</td>\n",
-       "      <td>1.0</td>\n",
-       "      <td>100.0</td>\n",
-       "    </tr>\n",
-<<<<<<< HEAD
        "    <tr>\n",
        "      <th>13</th>\n",
        "      <td>13</td>\n",
@@ -2668,8 +1922,6 @@
        "      <td>1.0</td>\n",
        "      <td>100.0</td>\n",
        "    </tr>\n",
-=======
->>>>>>> 6532f429
        "  </tbody>\n",
        "</table>\n",
        "</div>"
@@ -2683,11 +1935,7 @@
        "4       4 2017-03-01      1.0           0.0    1.0             100.0"
       ]
      },
-<<<<<<< HEAD
      "execution_count": 24,
-=======
-     "execution_count": 20,
->>>>>>> 6532f429
      "metadata": {},
      "output_type": "execute_result"
     }
@@ -2705,19 +1953,11 @@
   },
   {
    "cell_type": "code",
-<<<<<<< HEAD
    "execution_count": 25,
    "metadata": {
     "ExecuteTime": {
      "end_time": "2021-08-14T12:56:01.534915Z",
      "start_time": "2021-08-14T12:56:01.525222Z"
-=======
-   "execution_count": 21,
-   "metadata": {
-    "ExecuteTime": {
-     "end_time": "2021-08-11T22:31:06.862175Z",
-     "start_time": "2021-08-11T22:31:06.852481Z"
->>>>>>> 6532f429
     }
    },
    "outputs": [
@@ -2733,11 +1973,7 @@
        "dtype: object"
       ]
      },
-<<<<<<< HEAD
      "execution_count": 25,
-=======
-     "execution_count": 21,
->>>>>>> 6532f429
      "metadata": {},
      "output_type": "execute_result"
     }
@@ -2762,19 +1998,11 @@
   },
   {
    "cell_type": "code",
-<<<<<<< HEAD
    "execution_count": 26,
    "metadata": {
     "ExecuteTime": {
      "end_time": "2021-08-14T12:56:01.547614Z",
      "start_time": "2021-08-14T12:56:01.538401Z"
-=======
-   "execution_count": 24,
-   "metadata": {
-    "ExecuteTime": {
-     "end_time": "2021-08-11T22:34:45.801341Z",
-     "start_time": "2021-08-11T22:34:45.791552Z"
->>>>>>> 6532f429
     }
    },
    "outputs": [
@@ -2881,7 +2109,6 @@
    "cell_type": "markdown",
    "metadata": {},
    "source": [
-<<<<<<< HEAD
     "### Digresión - Orientación a Objetos\n",
     "\n",
     "Supongamos que `punto` es una variable que representa un punto en el espacio cartesiano.\n",
@@ -2907,31 +2134,6 @@
     "`auto.color`\n",
     "\n",
     "`auto.avanza(1, 50)`. El auto avanza un kilómtero a una velocidad de 50 km / h."
-=======
-    "punto es una variable que representa un punto en el espacio cartesiano.\n",
-    "\n",
-    "Típicamente esa variable va a tener:\n",
-    "    \n",
-    "punto.x = a la coordenada x del punto\n",
-    "punto.y = ...\n",
-    "punto.z = ...\n",
-    "\n",
-    "También podría estar:\n",
-    "    \n",
-    "punto.largo() = raiz(x^2 + y^2 + z^2)\n",
-    "\n",
-    "En abstracto, punto es un `objeto`, una variable que tiene datos y funciones que\n",
-    "se pueden aplicar a esos datos.\n",
-    "\n",
-    "variable auto que representa un auto:\n",
-    "\n",
-    "auto.marca\n",
-    "auto.agno\n",
-    "auto.modelo\n",
-    "auto.color\n",
-    "\n",
-    "auto.avanza(1, 50) # 1 km"
->>>>>>> 6532f429
    ]
   },
   {
@@ -2958,11 +2160,7 @@
    "source": [
     "En Chile el precio de un instrumento de renta fija está definido como:\n",
     "\n",
-<<<<<<< HEAD
     "$$Precio=round\\left(\\frac{ValorPresente(TirMkt)}{ValorPar(TERA)}, 4\\right)$$\n",
-=======
-    "$$Precio=round(\\frac{ValorPresente(TirMkt)}{ValorPar(TERA)}, 4)$$\n",
->>>>>>> 6532f429
     "\n",
     "Luego, el monto a pagar por el bono transado a $TirMkt$ se calcula como:\n",
     "\n",
@@ -2970,7 +2168,6 @@
    ]
   },
   {
-<<<<<<< HEAD
    "cell_type": "markdown",
    "metadata": {},
    "source": [
@@ -3048,21 +2245,12 @@
     "ExecuteTime": {
      "end_time": "2021-08-14T14:11:52.720101Z",
      "start_time": "2021-08-14T14:11:52.711013Z"
-=======
-   "cell_type": "code",
-   "execution_count": 26,
-   "metadata": {
-    "ExecuteTime": {
-     "end_time": "2021-08-11T22:59:00.022781Z",
-     "start_time": "2021-08-11T22:59:00.018736Z"
->>>>>>> 6532f429
     }
    },
    "outputs": [],
    "source": [
     "def valor_par(bono, fecha, tera):\n",
     "    \"\"\"\n",
-<<<<<<< HEAD
     "    El desafío es identificar cuál es el cupón vigente. Luego, conociendo la fecha de inicio\n",
     "    del cupón vigente, se puede calcular d y luego aplicar la fórmula.\n",
     "    \n",
@@ -3301,12 +2489,6 @@
    "metadata": {},
    "source": [
     "![image](assets/BTU0200335_valorizacion_ra.png)"
-=======
-    "    El desafío es identificar cuál es el cupón vigente. Conociendo la fecha de inicio\n",
-    "    del cupón vigente, se puede calcular d y luego aplicar la fórmula.\n",
-    "    \"\"\"\n",
-    "    pass"
->>>>>>> 6532f429
    ]
   }
  ],
